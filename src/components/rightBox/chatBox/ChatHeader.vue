--- conflicted
+++ resolved
@@ -153,12 +153,8 @@
       // 设置本地描述
       peerConnection.setLocalDescription(offer)
       emit(EventEnum.SHARE_SCREEN)
-<<<<<<< HEAD
-      listen('cjwb', async () => {
-=======
       /* 当需要给独立窗口传输数据的时候需要先监听窗口的创建完毕事件 */
       listen('SharedScreenWin', async () => {
->>>>>>> afa46756
         await emit('offer', offer)
       })
       // 在这里，你需要将offer发送给对方
