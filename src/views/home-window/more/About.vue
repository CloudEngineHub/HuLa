--- conflicted
+++ resolved
@@ -7,11 +7,7 @@
 
       <n-flex vertical align="center" :size="20">
         <span class="text-15px text-#707070">版本：{{ _pkg.version }}({{ osArch }})</span>
-<<<<<<< HEAD
-        <span class="text-15px text-#707070">当前设备：{{ osType }}</span>
-=======
         <span class="text-15px text-#707070">当前设备：{{ osType }}{{ osVersion }}</span>
->>>>>>> afa46756
         <n-flex vertical class="text-12px text-#909090" :size="8" align="center">
           <span>Copyright © 2023-2024 nongyehong</span>
           <span>All Rights Reserved.</span>
@@ -22,21 +18,13 @@
 </template>
 <script setup lang="ts">
 import pkg from '~/package.json'
-<<<<<<< HEAD
-import { type, arch } from '@tauri-apps/api/os'
-=======
 import { type, arch, version } from '@tauri-apps/api/os'
->>>>>>> afa46756
 
 const _pkg = reactive({
   version: pkg.version
 })
 const osType = ref()
 const osArch = ref()
-<<<<<<< HEAD
-
-onMounted(() => {
-=======
 const osVersion = ref()
 
 onMounted(() => {
@@ -45,7 +33,6 @@
     let build_number = Number(parts[2])
     osVersion.value = build_number > 22000 ? '11' : '10'
   })
->>>>>>> afa46756
   arch().then((e) => {
     if (e.includes('64')) {
       osArch.value = '64位'
