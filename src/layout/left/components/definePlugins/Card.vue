--- conflicted
+++ resolved
@@ -146,12 +146,7 @@
 import { pluginsList } from '@/layout/left/config.tsx'
 import { useSettingStore } from '@/stores/setting.ts'
 import { usePluginsStore } from '@/stores/plugins.ts'
-<<<<<<< HEAD
-import { STO } from '@/typings/stores'
 import { emit } from '@tauri-apps/api/event'
-=======
-import Mitt from '@/utils/Bus'
->>>>>>> 887e5951
 
 const settingStore = useSettingStore()
 const pluginsStore = usePluginsStore()
