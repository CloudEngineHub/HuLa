--- conflicted
+++ resolved
@@ -34,11 +34,8 @@
 tauri-plugin-global-shortcut = "2.0.1"
 tauri-plugin-clipboard-manager = "2.0.1"
 tauri-plugin-updater = "2"
-<<<<<<< HEAD
 tauri-plugin-sql = { version = "2", features = ["sqlite"] }
-=======
 tauri-plugin-single-instance = "2"
->>>>>>> 2cf5e97d
 [target."cfg(not(any(target_os = \"android\", target_os = \"ios\")))".dependencies]
 tauri-plugin-autostart = "2.0.1"
 lazy_static = "1.4"
